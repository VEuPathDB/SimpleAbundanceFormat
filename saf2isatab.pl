--- conflicted
+++ resolved
@@ -355,30 +355,19 @@
     my $assay_filename = make_assay_filename($study_assay_measurement_type, $row_protocol_ref, $column_protocol_ref);
     my $study_assay = find_or_create_study_assay($config_and_study, $study_assay_measurement_type, $assay_filename);
 
-<<<<<<< HEAD
-    # now add the link from sample ID to the actual assay
-    my $assay_id = $row->{sample_ID}.'.'.($row_protocol_ref || $column_protocol_ref);
-    my $assay = ($study_assay->{samples}{$row->{sample_ID}}{assays} //= ordered_hashref())->{$assay_id} //= ordered_hashref();
-    # add the column-wise protocol ref explicitly
-    $assay->{protocols}{$column_protocol_ref} = ordered_hashref()
-      if ($column_protocol_ref);
-    # otherwise row-wise protocol ref will be added from the input $row by add_column_data
-    add_column_data($assay, $column_keys, $row, $entity, $config_and_study);
-=======
     # make an assay ID - which will be '' if there is no data for the assay
-    my $assay_id = make_auto_entity_id($entity, $row, $column_keys, $config_and_study);
+    my $assay_id = make_auto_entity_id($entity, $row, $column_keys, $config_and_study, $entity_to_parent);
 
     if ($assay_id) {
       # now add the link sample and assay
-      my $assay = $study_assay->{samples}{$row->{sample_ID}}{assays}{$assay_id} //= {};
+      my $assay = ($study_assay->{samples}{$row->{sample_ID}}{assays} //= ordered_hashref())->{$assay_id} //= ordered_hashref();
 
       # add the column-wise protocol ref explicitly
-      $assay->{protocols}{$column_protocol_ref} = {}
+      $assay->{protocols}{$column_protocol_ref} = ordered_hashref()
 	if ($column_protocol_ref);
       # otherwise row-wise protocol ref will be added from the input $row by add_column_data
       add_column_data($assay, $column_keys, $row, $entity, $config_and_study);
     }
->>>>>>> 64be4b13
   }
 }
 
@@ -640,7 +629,6 @@
 
   return '' if ($signature =~ /^:*$/); # if all the columns were empty the signature will be empty or just colons
 
-<<<<<<< HEAD
   # Prefix the signature by the parent entity ID.
   # We don't need to include ALL parent entity IDs back to the root because
   # the direct parent's ID should already be unique.
@@ -655,12 +643,8 @@
     $signature = join '::', $parent_id, $signature;
   }
 
-  if (!$seen_signatures{$signature}) {
-    my $new_id = sprintf '%s-%05d', $entity->{name}, 1 + keys %seen_signatures;
-=======
   if (!$seen_signatures{$entity->{name}}{$signature}) {
     my $new_id = sprintf '%s-%05d', $entity->{name}, 1 + keys %{$seen_signatures{$entity->{name}}};
->>>>>>> 64be4b13
     $new_id =~ s/ /_/g; # change spaces to underscores
     $seen_signatures{$entity->{name}}{$signature} = $new_id;
   }
