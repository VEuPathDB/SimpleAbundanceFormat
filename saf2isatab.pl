#!/usr/bin/env perl
# -*- mode: cperl -*- 


#
# usage: ./saf2isatab.pl config.yaml saf-data.tsv [ saf-data2.tsv ... ]
#
# options:
#
#   --entities entities.yaml  (tell it what entities we are using)
#   --skip-defaults           (don't load the default SAF column configurations)
#
# note:
# * can handle tsv or csv data
# * if using multiple data files
#   - all files must contain all the mandatory columns
#   - all files must contain at least one shared root entity
#

#
# TO DO:
#
#- make column 'requiredness' entity-dependent somehow - so when using multiple files, there
#  are required columns IF you have the entity_ID column already defined, so maybe it becomes
#  { true, false, entity_dependent }?
#  - how to make that work with __AUTO__ entity IDs? - maybe we don't and keep using required=false for now
#  - make_auto_entity_id should return '' if all column values are ''
#
#- use ordered hashrefs to preserve order
#
#- split and rejoin non-term multivalued values to change delimiter if needed
#
#- do range checking on lat/long and date format checks
#
#- check for "overwrite" errors: e.g. a collection can occur on multiple rows - its data ought to be identical
#  currently we only load the first row and don't check subsequent rows.
#
#- collect and report all errors rather than die for each one
#
#- check study_protocols for duplicates after appending defaults
#
#- specify format for comments (e.g. semicolon delimited, colon prefixed?) and load them separately according to prefix
#



use strict;
use warnings;

use Getopt::Long;
use YAML::XS qw/LoadFile/;
use Text::CSV::Hashify; # previously we appended a version number 0.11
use Bio::Parser::ISATab;
use FindBin;
use Hash::Merge::Simple qw/merge/;
# use Data::Dumper;
use Storable qw/dclone/;
use JSON;
<<<<<<< HEAD
use Scalar::Util qw/looks_like_number/;
=======
use Tie::Hash::Indexed;
>>>>>>> 79363a5c

#
# NOTE ABOUT YAML: LoadFile will autodetect booleans, so 'true'/'false' values
# are loaded as Perl booleans - although they don't really exist, so just 1 and undefined.
#
my $default_config_filename = $FindBin::Bin."/default-config.yaml";
my $defaultConfig = LoadFile($default_config_filename);

my $default_input_delimiter = ';';
my $default_isatab_delimiter = ';';
my $output_dir = 'temp-isatab';
my $entities_filename = $FindBin::Bin."/entities.yaml";
my $skip_defaults;

GetOptions("output_directory|output-directory=s" => \$output_dir,
	   "entities=s" => \$entities_filename,
	   "skip-defaults|skip_defaults" => \$skip_defaults,
	  );

my ($config_filename, @saf_filenames) = @ARGV;

die "must provide two or more filenames on commandline: config_file saf_data_file(s)\n"
    unless ($config_filename && -e $config_filename && @saf_filenames);

my @DEFERRED_ERRORS;

my $userConfig = LoadFile($config_filename);
die "problem reading '$config_filename'\n" unless $userConfig;

# merge the user config into the default config
my $config = $skip_defaults ? $userConfig : merge $defaultConfig, $userConfig;

# pull out the column config
my $column_config = $config->{columns};
# print Dumper($column_config); exit;

# a subset of the config is also the basis of the ISA-Tab study datastructure
# the ISA-Tab writer ignores the extra config information
my $study = $config;

# the YAML merge can't handle arrays, so we append the default_study_protocols onto the main protocols
# (with no checks for duplicates...)
push @{$study->{study_protocols}}, @{$config->{default_study_protocols}} if ($config->{default_study_protocols});

# load the entity graph
my $entities = LoadFile($entities_filename);

die "FATAL ERROR: there must be exactly one root entity (in '$entities_filename')\n"
  if (@$entities != 1);
die "FATAL ERROR: root entity (in '$entities_filename') must be a material type entity\n"
  unless ($entities->[0]{type} eq 'material');

my $root_entity = $entities->[0];
my $flat_entities = flatten($root_entity);
my $entity_to_parent = {};
make_parent_lookup($root_entity, $entity_to_parent);

# make sure column config contains required info
validate_config($config, $flat_entities);
check_config_for_placeholder_strings($config);


foreach my $saf_filename (@saf_filenames) {
  die "FATAL ERROR: data file '$saf_filename' not found\n" unless (-e $saf_filename);

  # load the actual data
  my $hashified = Text::CSV::Hashify->new({
					   file => $saf_filename,
					   key => 'sample_ID',
					   format => 'aoh',
					   sep_char => $saf_filename =~ /\.csv$/ ? ',' : "\t",
					  });

  # an arrayref of the column headings in the input file
  my $column_keys = $hashified->fields;

  # all the rows
  my $rows = $hashified->all;

  # make sure no required columns are missing from column_keys
  # and warn about any unconfigured columns
  $column_keys = validate_columns($column_keys, $column_config);

  # append mandatory columns that have default values
  $column_keys = add_mandatory_columns($column_keys, $column_config);

  $study->{study_file_name} = 's_samples.txt';

  my $study_assays = $study->{study_assays} = [];
  my $study_protocols = $study->{study_protocols} //= [];

  foreach my $row (@$rows) {
    # add material entities (descending the entity graph into assay entities also)
    check_row_for_placeholder_strings($row, $config);
    add_material($root_entity, $row, $study, $column_keys, $config);
  }

}

if (@DEFERRED_ERRORS) {
  die "Cannot proceed with writing ISA-Tab due to the following data errors:\n\n @DEFERRED_ERRORS\n";
}
#
# write the ISA-Tab!
#
my $isa_writer = Bio::Parser::ISATab->new(directory => $output_dir, protocols_first=>1);
$isa_writer->write( { ontologies => [], studies => [ $study ] } );



sub add_material {
  my ($entity, $row, $isaref, $column_keys, $config_and_study) = @_;

  my $column_config = $config_and_study->{columns};
  # figure out an ID for this entity
  # this is simple if all *_ID fields are mandatory
  # otherwise we'll need to generate default IDs (which we can add later if providing, e.g. location_ID is a hassle)

  my $id_column_name = find_id_column_name($column_config, $entity);

  die "FATAL ERROR: couldn't find ID column name for $entity->{name}\n"
    unless ($id_column_name);

  my $entity_id = $row->{$id_column_name};
  # warn "id column is $id_column_name and got $entity_id\n";

  if (!defined $entity_id &&
      defined $column_config->{$id_column_name}{default} &&
      $column_config->{$id_column_name}{default} eq '__AUTO__') {
    $entity_id = make_auto_entity_id($entity, $row, $column_keys, $config_and_study, $entity_to_parent);
    # store it in the row data (nasty side effect!)
    # so that make_auto_entity_id can use auto-generated parent IDs
    $row->{$id_column_name} = $entity_id;
  }

  # if there's no entity_id, silently skip processing this entity
  # (typical use case: leave sample_ID column empty for collections that found nothing at all)
  return unless (defined $entity_id && $entity_id ne '');

  # make a hashref to put the new material nodes in, e.g.
  # $study->{sources}{some_source_id} = ...
  $isaref->{$entity->{isa_key}} //= ordered_hashref();
  my $new_isaref = $isaref->{$entity->{isa_key}}{$entity_id};

  # only make a node once (i.e. don't reprocess a location multiple times for each collection and sample)
  if (!defined $new_isaref) {
    $new_isaref = $isaref->{$entity->{isa_key}}{$entity_id} //= { material_type => $entity->{isa_material_type} };

    add_column_data($new_isaref, $column_keys, $row, $entity, $config_and_study);
  }

  # recurse down entity tree
  foreach my $child_entity (@{$entity->{children}}) {
    # check material or assay
    if ($child_entity->{type} eq 'material') {
      add_material($child_entity, $row, $new_isaref, $column_keys, $config_and_study);
    } elsif ($child_entity->{type} eq 'assay') {
      add_assay($child_entity, $row, $new_isaref, $column_keys, $config_and_study);
    }
  }

}


#
# add data in $column_keys from $row to hang off $isaref (in the nascent ISA-Tab data structure)
# e.g. characteristics, comments, protocol ref
#
sub add_column_data {
  my ($isaref, $column_keys, $row, $entity, $config_and_study) = @_;
  my $column_config = $config_and_study->{columns};

  my $relevant_columns = [ grep { $column_config->{$_}{describes} eq $entity->{name} } @$column_keys ];

  foreach my $column (@$relevant_columns) {
    my $col_config = $column_config->{$column};
    my $col_term = $col_config->{column_term};
    my $value = $row->{$column};

    if (!defined $value || $value eq '') {
      $value = $col_config->{default} // '';
    }

    next unless (defined $value && $value ne '');

    # handle the characteristics/variables (not comments or protocols)
    if ($col_term) {
      my $characteristics = ($isaref->{characteristics} //= ordered_hashref())->{"$column (REF:$col_term)"} //= ordered_hashref();

      # if it's a plain text/number/date value then it's a simple case
      # multivalued values can be left as they are
      if ($col_config->{value_type} =~ /^(number|string|date|latitude|longitude)$/) {
	$characteristics->{value} = $value;
	# check if it was allowed
	if ($col_config->{allowed_values}) {
	  push @DEFERRED_ERRORS, "value '$value' not in 'allowed_values' for column '$column'\n"
	    unless (grep { $value eq $_ } @{$col_config->{allowed_values}});
	  # not very efficient with the grep but 'allowed_values' will typically be small
	}

	# check that number values really are numbers, for the appropriate column types
	if ($col_config->{value_type} =~ /^(number|latitude|longitude)$/) {
	  push @DEFERRED_ERRORS, "value '$value' is not numeric in number or lat/long column '$column'\n"
	    unless (looks_like_number($value));
	}

	# now handle units, if provided
	if ($col_config->{unit}) {
	  $characteristics->{unit}{value} = $col_config->{unit};
	  if ($col_config->{unit_term}) {
	    $characteristics->{unit}{term_source_ref} = 'TERM';
	    $characteristics->{unit}{term_accession_number} = $col_config->{unit_term};
	  }
	}

	# handle scale_factor if provided - will always be numbers due to config validation
	if (defined $col_config->{scale_factor}) {
	  $characteristics->{value} *= $col_config->{scale_factor};
	}

	# ontology term values require a lookup from text to term:
      } elsif ($col_config->{value_type} eq 'term') {
	# get the lookup hash (already validated - no need to check success)
	my $lookup = $config->{$col_config->{term_lookup} // 'study_terms'};

	# unfortunately, multivalued term columns make things complicated
	my @values = $col_config->{multivalued} ? split /\s*$col_config->{delimiter}\s*/, $value : ($value);
	my @term_source_refs;
	my @term_accession_numbers;

	foreach my $value (@values) {
	  next unless (defined $value && $value ne ''); # don't do lookups on nothing
	  my $value_term_id = $lookup->{$value};
	  if ($value_term_id) {
	    push @term_source_refs, source_ref($value_term_id);
	    push @term_accession_numbers, $value_term_id;
	  } else {
	    push @DEFERRED_ERRORS, sprintf "value '%s' not found in '%s' term lookup\n", $value, $col_config->{term_lookup} // 'study_terms';
	  }
	}
	$characteristics->{value} = join $default_isatab_delimiter, @values;
	$characteristics->{term_source_ref} = join $default_isatab_delimiter, @term_source_refs;
	$characteristics->{term_accession_number} = join $default_isatab_delimiter, @term_accession_numbers;
      }
    } elsif ($col_config->{value_type} eq 'protocol_ref') {
      # always assume splitting as multivalued
      foreach my $p_ref (split /\s*$col_config->{delimiter}\s*/, $value) {
	# check that the protocol ref is in the study_protocols
	my @ok = grep { $_->{study_protocol_name} eq $p_ref } @{$config_and_study->{study_protocols}};
	if (@ok) {
	  $isaref->{protocols}{$p_ref} = ordered_hashref();
	} else {
	  push @DEFERRED_ERRORS, "protocol ref '$p_ref' not found in study_protocols\n";
	}
      }
    } elsif ($col_config->{value_type} eq 'comment') {
      $isaref->{comments}{$column} = $value;
    }
  }
}


sub add_assay {
  my ($entity, $row, $isaref, $column_keys, $config_and_study) = @_;

  # There can be multiple assays for each type, e.g. 'insecticide resistance assay',
  # when there are different protocols used for different columns with the `protocol` property.
  # So we have to process all the columns and figure out which assay they correspond to.

  my $study_assay_measurement_type = $entity->{name};

  # there are two ways to find out what protocol is needed
  # 1. A column such as `species_identification_method` provides the protocol on a row by row basis.
  #    For this we search the column config and make $protocol_column - if there is just one (e.g. `species_identification_method`)
  #    then we'll use that.
  # 2. The assay type (e.g. `insecticide resistance assay`) doesn't have a special *_method column but
  #    individual columns can have a `protocol` attribute, and we use that on a column-wise basis.
  #
  my $protocol_columns = [ grep {
    $column_config->{$_}{describes} eq $entity->{name} &&
      $column_config->{$_}{value_type} eq 'protocol_ref'
    } @$column_keys ];

  my $protocol_column;
  if (@$protocol_columns == 1) {
    $protocol_column = $protocol_columns->[0];
  } elsif (@$protocol_columns > 1) {
    die "FATAL ERROR: didn't expect more than one protocol_ref column for $study_assay_measurement_type: ".join(', ', @$protocol_columns)."\n";
  }

  my $data_columns = [ grep {
    $column_config->{$_}{describes} eq $entity->{name} &&
      $column_config->{$_}{column_term}
  } @$column_keys ];

  foreach my $column (@$data_columns) {
    my $col_config = $column_config->{$column};
    my $col_term = $col_config->{column_term};
    my $value = $row->{$column};
    my $row_protocol_ref = $protocol_column ? $row->{$protocol_column} || $column_config->{$protocol_column}{default} : undef;
    my $column_protocol_ref = $col_config->{protocol};

    die "FATAL ERROR: no row- or column-wise protocol for sample '$row->{sample_ID}' and '$study_assay_measurement_type'\n"
      unless ($row_protocol_ref || $column_protocol_ref);

    # now we need to figure out which study_assay to load the data into
    my $assay_filename = make_assay_filename($study_assay_measurement_type, $row_protocol_ref, $column_protocol_ref);
    my $study_assay = find_or_create_study_assay($config_and_study, $study_assay_measurement_type, $assay_filename);

    # make an assay ID - which will be '' if there is no data for the assay
    my $assay_id = make_auto_entity_id($entity, $row, $column_keys, $config_and_study, $entity_to_parent);

    if ($assay_id) {
      # now add the link sample and assay
      my $assay = ($study_assay->{samples}{$row->{sample_ID}}{assays} //= ordered_hashref())->{$assay_id} //= ordered_hashref();

      # add the column-wise protocol ref explicitly
      $assay->{protocols}{$column_protocol_ref} = ordered_hashref()
	if ($column_protocol_ref);
      # otherwise row-wise protocol ref will be added from the input $row by add_column_data
      add_column_data($assay, $column_keys, $row, $entity, $config_and_study);
    }
  }
}

sub validate_config {
  my ($config, $flat_entities) = @_;

  my $column_config = $config->{columns};
  # check that every column definition has `describes` and `value_type`
  validate_cols($column_config, sub {
		  my $col = shift;
		  (!$col->{describes} || !$col->{value_type});
		}, "column configuration is missing required attributes 'describes' and/or 'value_type' for columns");

  # now check that all the columns `describe` an existing entity
  my %entity_names = map { ($_->{name} => 1) } @$flat_entities;
  validate_cols($column_config, sub {
		  my $col = shift;
		  !$entity_names{$col->{describes}};
		}, "these columns 'describe' entities that do not exist");

  # check that value_type is supported
  my $value_type_validation = qr/^(term|number|string|date|latitude|longitude|id|comment|protocol_ref)$/;
  validate_cols($column_config, sub {
		  my $col = shift;
		  $col->{value_type} !~ $value_type_validation;
		}, "these columns have an unsupported 'value_type'");

  # check that every non-deprecated term|number|string|date|latitude|longitude column has a column_term
  my $value_types_requiring_column_term = qr/^(term|number|string|date|latitude|longitude)$/;
  validate_cols($column_config, sub {
		  my $col = shift;
		  $col->{value_type} =~ $value_types_requiring_column_term &&
		    !$col->{deprecated} &&
		    !$col->{column_term};
		}, "these columns don't have a column_term (e.g. a variable IRI)");

  # check that term columns do not have allowed_values
  validate_cols($column_config, sub {
		  my $col = shift;
		  $col->{value_type} eq 'term' &&
		    defined $col->{allowed_values};
		}, "these 'value_type: term' columns cannot have 'allowed_values'");

  # check that allowed_values are only provided for string and number fields
  # (pretty much a repeat of the above, but we'll keep it for now)
  my $value_types_suitable_for_allowed_values = qr/^(string|number)$/;
  validate_cols($column_config, sub {
		  my $col = shift;
		  defined $col->{allowed_values} &&
		    $col->{value_type} !~ $value_types_suitable_for_allowed_values;
		}, "these columns are not suitable for 'allowed_values'");

  # check that a default value, if given, is in allowed_values, if given
  validate_cols($column_config, sub {
		  my $col = shift;
		  defined $col->{allowed_values} &&
		    $col->{default} &&
		    0 == grep { $_ eq $col->{default} } @{$col->{allowed_values}};
		}, "'default' values for these columns are not in their 'allowed_values'");

  # check that any term_lookup values exist in the $config hash as first level keys
  validate_cols($column_config, sub {
		  my $col = shift;
		  $col->{term_lookup} &&
		    !exists $config->{$col->{term_lookup}};
		}, "these columns have term_lookup values that are not defined in the config file");

  # check that any `protocol` values for assay variables are in the study_protocols
  validate_cols($column_config, sub {
		  my $col = shift;
		  $col->{protocol} &&
		    !grep { $_->{study_protocol_name} eq $col->{protocol} } @{$config->{study_protocols}};
		}, "these columns contain `protocol` values that are not in study_protocols");

  # check that any column with `unit` annotation also has `value_type: number`
  validate_cols($column_config, sub {
		  my $col = shift;
		  $col->{unit} &&
		    $col->{value_type} ne 'number';
		}, "these columns have units but are not number columns");

  # check that scale_factor annotations only apply to number variables
  validate_cols($column_config, sub {
		  my $col = shift;
		  defined $col->{scale_factor} && # scale_factor could be zero in extreme edge cases
		    $col->{value_type} ne 'number';
		}, "these columns have scale_factor but are not number columns");

  # check that scale_factor is a number
  validate_cols($column_config, sub {
		  my $col = shift;
		  defined $col->{scale_factor} && !looks_like_number($col->{scale_factor});
		}, "the scale_factor annotation must be a number for these columns");

  ### the following have side effects!

  # add the default `required: true` to any column that doesn't have it
  map { $_->{required} //= 1 } values %$column_config;

  # add default delimiter for multivalued variables
  map { $_->{delimiter} //= $default_input_delimiter } grep { $_->{multivalued} || (defined $_->{value_type} && $_->{value_type} eq 'protocol_ref') } values %$column_config;
}

# not to be confused with validate_columns below!
# this is just a helper for validate_config
# note that all tests include the `ignore` check
sub validate_cols {
  my ($column_config, $condition, $error_message) = @_;
  my @bad = grep {
    my $col = $column_config->{$_};
    !$col->{ignore} && $condition->($col);
  } keys %$column_config;
  die "FATAL ERROR: $error_message: " . join(', ', @bad) . "\n" if @bad;
}


sub check_config_for_placeholder_strings {
  my ($config) = @_;
  my $copy = dclone($config);
  my $placeholder_strings = delete $copy->{placeholder_strings};
  my $config_json = encode_json($copy);
  foreach my $placeholder_string (@$placeholder_strings) {
    if ($config_json =~ /$placeholder_string/) {
      push @DEFERRED_ERRORS, "placeholder string '$placeholder_string' was found in your config file\n";
    }
  }
}

sub check_row_for_placeholder_strings {
  my ($row, $config) = @_;
  my $placeholder_strings = $config->{placeholder_strings};
  my $row_json = encode_json($row);
  foreach my $placeholder_string (@$placeholder_strings) {
    if ($row_json =~ /$placeholder_string/) {
      my $row_IDs_only = { map { ($_ => $row->{$_}) } grep { /ID$/ } keys %$row };
      my $row_IDs_json = encode_json($row_IDs_only);
      push @DEFERRED_ERRORS, "placeholder string '$placeholder_string' was found in a row of your data file ($row_IDs_json)\n";
    }
  }
}

sub validate_columns {
  my ($column_keys, $column_config) = @_;

  # make a hash look-up
  my %column_keys = map { ($_ => 1) } @$column_keys;

  # are all the required columns in the input file's header?
  #
  my @missing = grep {
    !$column_config->{$_}{ignore} &&
    $column_config->{$_}{required} &&
    !defined $column_config->{$_}{default} &&
    !$column_keys{$_}
  } keys %$column_config;

  die "FATAL ERROR: the following required columns are missing from the input file: ".join(', ', @missing)."\n"
    if (@missing);

  my @unconfigured = grep {
    !exists $column_config->{$_}
  } @$column_keys;

  warn "WARNING: the following data file columns are not configured (or explicitly ignored) and will be skipped: ".join(', ', @unconfigured)."\n"
    if (@unconfigured);

  # return only the configured and non-ignored columns
  return [ grep { exists $column_config->{$_} && !$column_config->{$_}{ignore} } @$column_keys ];
}

sub add_mandatory_columns {
  my ($column_keys, $column_config) = @_;
  # make a hash look-up
  my %column_keys = map { ($_ => 1) } @$column_keys;
  # work with a copy
  my $result = [ @$column_keys ];

  push @$result,
    grep {
      !$column_keys{$_} && # if we don't already have it
      !$column_config->{$_}{ignore} && # and if we're not ignoring it
      $column_config->{$_}{required} && # and it's required
      defined $column_config->{$_}{default} # and there's a default provided
    } keys %$column_config;

  return $result;
}

sub flatten {
  my ($entity) = @_;
  return [ $entity, map { @{ flatten($_) } } @{$entity->{children}} ];
}


#
# map each node to its immediate parent, in the $lookup hash
#
sub make_parent_lookup {
  my ($entity, $lookup, $parent) = @_;
  # Base case: If the entity is undefined, return.
  return unless defined $entity;

  # If a parent exists, map the current entity to its parent.
  $lookup->{$entity} = $parent if defined $parent;

  # Recursively call this function for each child, passing the current entity as the new parent.
  foreach my $child (@{$entity->{children}}) {
    make_parent_lookup($child, $lookup, $entity);
  }
}

sub make_assay_filename {
  my ($study_assay_measurement_type, $row_protocol_ref, $column_protocol_ref) = @_;

  my $result;
  if ($row_protocol_ref) {
    $result = "a_$study_assay_measurement_type.txt";
  } else {
    $result = "a_$study_assay_measurement_type $column_protocol_ref.txt";
  }
  $result =~ s/\s/_/g;
  return $result;
}


#
# look up in study_assays based on the assay filename
#
sub find_or_create_study_assay {
  my ($config_and_study, $study_assay_measurement_type, $assay_filename) = @_;

  my @existing = grep {
    $_->{study_assay_file_name} eq $assay_filename
  } @{$config_and_study->{study_assays}};

  if (@existing == 1) {
    return $existing[0];
  } elsif (@existing > 1) {
    die "FATAL ERROR: more than one study_assay with same filename\n";
  }

  # now create a new one if necessary
  my $study_assay =
    {
     study_assay_file_name => $assay_filename,
     study_assay_measurement_type => $study_assay_measurement_type,
     study_assay_measurement_type_term_source_ref => source_ref($config_and_study->{study_assay_measurement_type_term_lookup}{$study_assay_measurement_type}),
     study_assay_measurement_type_term_accession_number => $config_and_study->{study_assay_measurement_type_term_lookup}{$study_assay_measurement_type},
     samples => ordered_hashref(),
    };

  push @{$config_and_study->{study_assays}}, $study_assay;
  return $study_assay;
}


#
# generate an entity_id based on the unique signature of all its column values
#
# but return empty string (no ID) if all its columns are empty
#

# we use the size of this hash to generate the entity ID serial number
my %seen_signatures;

sub make_auto_entity_id {
  my ($entity, $row, $column_keys, $config_and_study, $entity_to_parent) = @_;

  my $column_config = $config_and_study->{columns};
  # the sort is important for the signature
  my $this_entity_columns = [ sort grep { $column_config->{$_}{describes} eq $entity->{name} } @$column_keys ];
  my $signature = join '::', map { $row->{$_} // '' } @$this_entity_columns;

  return '' if ($signature =~ /^:*$/); # if all the columns were empty the signature will be empty or just colons

  # Prefix the signature by the parent entity ID.
  # We don't need to include ALL parent entity IDs back to the root because
  # the direct parent's ID should already be unique.
  my $parent_entity = $entity_to_parent->{$entity};
  if (defined $parent_entity) { # root entity has no parent
    my $parent_id_column = find_id_column_name($column_config, $parent_entity);
    my $parent_id = $row->{$parent_id_column};
    unless (defined $parent_id) {
      my $row_snippet = encode_json({ map { $_ => $row->{$_} } @$this_entity_columns });
      die "Can't find a parent ID for make_auto_entity_id in column >$parent_id_column< at row: $row_snippet\n";
    }
    $signature = join '::', $parent_id, $signature;
  }

  if (!$seen_signatures{$entity->{name}}{$signature}) {
    my $new_id = sprintf '%s-%05d', $entity->{name}, 1 + keys %{$seen_signatures{$entity->{name}}};
    $new_id =~ s/ /_/g; # change spaces to underscores
    $seen_signatures{$entity->{name}}{$signature} = $new_id;
  }
  return $seen_signatures{$entity->{name}}{$signature};
}


# just return the prefix before the underscore or 'TERM' as fallback
sub source_ref {
  my ($term_id) = @_;
  my ($prefix, $acc) = split /_/, $term_id;
  return $prefix || 'TERM';
}


sub find_id_column_name {
  my ($column_config, $entity) = @_;

  # Find the column name that matches the criteria
  my ($id_column_name) = grep {
    !$column_config->{$_}{ignore} &&
      $column_config->{$_}{describes} eq $entity->{name} &&
      $column_config->{$_}{value_type} eq 'id'
    } keys %$column_config;

  return $id_column_name;
}

sub ordered_hashref {
  my $ref = {};
  tie %{$ref}, 'Tie::Hash::Indexed';
  return $ref;
}<|MERGE_RESOLUTION|>--- conflicted
+++ resolved
@@ -56,11 +56,8 @@
 # use Data::Dumper;
 use Storable qw/dclone/;
 use JSON;
-<<<<<<< HEAD
 use Scalar::Util qw/looks_like_number/;
-=======
 use Tie::Hash::Indexed;
->>>>>>> 79363a5c
 
 #
 # NOTE ABOUT YAML: LoadFile will autodetect booleans, so 'true'/'false' values
